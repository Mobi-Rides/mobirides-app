--- conflicted
+++ resolved
@@ -1,19 +1,15 @@
 
 import { supabase } from "@/integrations/supabase/client";
-<<<<<<< HEAD
 import { addDays, isAfter, isBefore, startOfDay, subDays } from "date-fns";
 import { BookingNotificationType, BookingStatus } from "@/types/booking";
 
 /**
  * Checks for expired booking requests and changes their status to 'expired'
  */
-=======
 
->>>>>>> ca02347e
 export const handleExpiredBookings = async () => {
   console.log("Checking for expired booking requests...");
   try {
-<<<<<<< HEAD
     const today = startOfDay(new Date());
     
     // Get all pending bookings where the start date is in the past
@@ -36,24 +32,8 @@
       if (updateError) throw updateError;
       
       console.log(`Updated ${expiredBookings.length} expired booking requests`);
-=======
-    const twentyFourHoursAgo = new Date();
-    twentyFourHoursAgo.setHours(twentyFourHoursAgo.getHours() - 24);
-
-    const { data, error } = await supabase
-      .from("bookings")
-      .update({ status: "cancelled" }) // Use a valid enum value instead of "expired"
-      .eq("status", "pending")
-      .lt("created_at", twentyFourHoursAgo.toISOString())
-      .select();
-
-    if (error) {
-      console.error("Error updating expired bookings:", error);
-      return { success: false, error };
->>>>>>> ca02347e
     }
 
-<<<<<<< HEAD
 /**
  * Creates notifications for car owners about bookings the day before they start
  */
@@ -93,10 +73,6 @@
       }
       
       console.log(`Created ${upcomingBookings.length} booking reminders`);
-=======
-    if (data && data.length > 0) {
-      console.log(`${data.length} expired booking requests updated to cancelled`);
->>>>>>> ca02347e
     }
 
     return { success: true, data };
