--- conflicted
+++ resolved
@@ -11,11 +11,8 @@
   MessageSquare,
   UserCog,
   Shield,
-<<<<<<< HEAD
-  TrendingUp
-=======
+  TrendingUp,
   Tag
->>>>>>> 1053b037
 } from "lucide-react";
 import {
   Sidebar,
