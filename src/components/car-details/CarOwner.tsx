--- conflicted
+++ resolved
@@ -1,14 +1,7 @@
 
 import { useNavigate } from "react-router-dom";
 import { Button } from "@/components/ui/button";
-<<<<<<< HEAD
-import { MessageCircle } from "lucide-react";
-import { Tooltip, TooltipContent, TooltipProvider, TooltipTrigger } from "@/components/ui/tooltip";
-import { Card, CardContent, CardHeader, CardTitle } from "@/components/ui/card";
-=======
 import { MessageCircle, Star } from "lucide-react";
-import { useState } from "react";
-import { ChatDrawer } from "@/components/chat/ChatDrawer";
 import { Card, CardContent, CardHeader, CardTitle } from "@/components/ui/card";
 import { Tooltip, TooltipContent, TooltipProvider, TooltipTrigger } from "@/components/ui/tooltip";
 import { supabase } from "@/integrations/supabase/client";
@@ -20,7 +13,6 @@
   total_reviews: number;
   overall_rating: number;
 }
->>>>>>> 19bcaac2
 
 interface CarOwnerProps {
   ownerName: string;
