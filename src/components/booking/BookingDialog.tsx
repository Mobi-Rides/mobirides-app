--- conflicted
+++ resolved
@@ -13,18 +13,13 @@
 import { useToast } from "@/hooks/use-toast";
 import { supabase } from "@/integrations/supabase/client";
 import { Car } from "@/types/car";
-<<<<<<< HEAD
-import { AlertCircle, CalendarX } from "lucide-react";
+import { AlertCircle, CalendarX,MapPin } from "lucide-react";
 import { Alert, AlertDescription, AlertTitle } from "@/components/ui/alert";
 import { handleExpiredBookings } from "@/services/bookingService";
 import { checkCarAvailability, getBookedDates, isDateUnavailable } from "@/services/availabilityService";
 import { BookingStatus } from "@/types/booking";
-=======
-import { AlertCircle, MapPin } from "lucide-react";
-import { Alert, AlertDescription, AlertTitle } from "@/components/ui/alert";
 import { handleExpiredBookings } from "@/services/bookingService";
 import { BookingLocationPicker } from "./BookingLocationPicker";
->>>>>>> ca02347e
 
 interface BookingDialogProps {
   car: Car;
@@ -38,18 +33,15 @@
   const [isLoading, setIsLoading] = useState(false);
   const [isOwner, setIsOwner] = useState(false);
   const [userId, setUserId] = useState<string | null>(null);
-<<<<<<< HEAD
   const [bookedDates, setBookedDates] = useState<Date[]>([]);
   const [isCheckingAvailability, setIsCheckingAvailability] = useState(false);
   const [isAvailable, setIsAvailable] = useState(true);
-=======
   const [isLocationPickerOpen, setIsLocationPickerOpen] = useState(false);
   const [pickupLocation, setPickupLocation] = useState<{
     latitude: number;
     longitude: number;
   } | null>(null);
   const mountedRef = useRef(true);
->>>>>>> ca02347e
   const { toast } = useToast();
   const navigate = useNavigate();
 
@@ -73,7 +65,6 @@
 
   // Fetch booked dates when dialog opens
   useEffect(() => {
-<<<<<<< HEAD
     if (isOpen && car.id) {
       const fetchBookedDates = async () => {
         const dates = await getBookedDates(car.id);
@@ -108,7 +99,8 @@
       setIsAvailable(true);
     }
   }, [startDate, endDate, car.id]);
-=======
+      
+ useEffect(() => {
     let isMounted = true;
 
     if (isOpen) {
@@ -119,7 +111,8 @@
       isMounted = false;
     };
   }, [isOpen]);
->>>>>>> ca02347e
+
+      
 
   // Set default pickup location from car's location
   useEffect(() => {
@@ -186,19 +179,17 @@
       return;
     }
 
-<<<<<<< HEAD
-    // Double-check availability before proceeding
     const available = await checkCarAvailability(car.id, startDate, endDate);
     if (!available) {
       toast({
         title: "Not available",
         description: "This car is not available for the selected dates. Please choose different dates.",
-=======
+      }
+            
     if (!pickupLocation) {
       toast({
         title: "Error",
         description: "Please select a pickup location",
->>>>>>> ca02347e
         variant: "destructive",
       });
       return;
@@ -223,13 +214,9 @@
           start_date: format(startDate, "yyyy-MM-dd"),
           end_date: format(endDate, "yyyy-MM-dd"),
           total_price: totalPrice,
-<<<<<<< HEAD
-          status: "pending" // Explicitly set to pending
-=======
           latitude: pickupLocation.latitude,
           longitude: pickupLocation.longitude,
           status: "pending", // Explicitly set status to a valid enum value
->>>>>>> ca02347e
         })
         .select()
         .single();
@@ -320,7 +307,6 @@
   };
 
   return (
-<<<<<<< HEAD
     <Dialog open={isOpen} onOpenChange={onClose}>
       <DialogContent className="sm:max-w-[425px] max-h-[90vh] overflow-y-auto">
         <DialogHeader>
@@ -393,61 +379,6 @@
                         (1000 * 60 * 60 * 24) + 1
                     ) * car.price_per_day}
                   </p>
-=======
-    <>
-      <Dialog open={isOpen} onOpenChange={onClose}>
-        <DialogContent className="sm:max-w-[425px] max-h-[90vh] overflow-y-auto">
-          <DialogHeader>
-            <DialogTitle>
-              Book {car.brand} {car.model}
-            </DialogTitle>
-            <DialogDescription className="text-muted-foreground">
-              Select your rental dates and pickup location
-            </DialogDescription>
-          </DialogHeader>
-
-          {isOwner && (
-            <Alert variant="destructive" className="mb-4">
-              <AlertCircle className="h-4 w-4" />
-              <AlertTitle>Not allowed</AlertTitle>
-              <AlertDescription>
-                You cannot book your own car. This is for other renters only.
-              </AlertDescription>
-            </Alert>
-          )}
-
-          <div className="grid gap-4 py-4">
-            <div className="space-y-2">
-              <h4 className="font-medium">Select dates</h4>
-              <Calendar
-                mode="range"
-                selected={{
-                  from: startDate,
-                  to: endDate,
-                }}
-                onSelect={(range) => {
-                  setStartDate(range?.from);
-                  setEndDate(range?.to);
-                }}
-                numberOfMonths={1}
-                disabled={(date) => {
-                  const tomorrow = new Date();
-                  tomorrow.setDate(tomorrow.getDate());
-                  tomorrow.setHours(0, 0, 0, 0);
-                  return date < tomorrow;
-                }}
-              />
-            </div>
-
-            <div className="space-y-2">
-              <h4 className="font-medium">Pickup Location</h4>
-              <div className="flex items-center justify-between p-3 border rounded-md">
-                <div className="flex items-start gap-2">
-                  <MapPin className="h-5 w-5 text-primary mt-0.5 flex-shrink-0" />
-                  <div className="text-sm">
-                    <p>{formatLocationDescription()}</p>
-                  </div>
->>>>>>> ca02347e
                 </div>
                 <Button
                   variant="outline"
@@ -458,7 +389,6 @@
                 </Button>
               </div>
             </div>
-<<<<<<< HEAD
           )}
         </div>
         <div className="flex flex-col sm:flex-row justify-end gap-2">
@@ -467,66 +397,19 @@
           </Button>
           <Button
             onClick={handleBooking}
-            disabled={!startDate || !endDate || isLoading || isOwner || isCheckingAvailability || !isAvailable}
+            disabled={!startDate || !endDate || isLoading || isOwner || isCheckingAvailability || !isAvailable || !pickupLocation}
             className="w-full sm:w-auto"
           >
             {isLoading ? "Booking..." : (isCheckingAvailability ? "Checking..." : "Confirm")}
           </Button>
         </div>
       </DialogContent>
-    </Dialog>
-=======
-
-            {startDate && endDate && (
-              <div className="space-y-2">
-                <h4 className="font-medium">Summary</h4>
-                <div className="text-sm space-y-1 p-4 bg-primary/5 rounded-md">
-                  <p>Start date: {format(startDate, "PPP")}</p>
-                  <p>End date: {format(endDate, "PPP")}</p>
-                  <div className="border-t border-border pt-2 mt-2">
-                    <p className="font-medium text-primary">
-                      Total: BWP{" "}
-                      {Math.ceil(
-                        (endDate.getTime() - startDate.getTime()) /
-                          (1000 * 60 * 60 * 24)
-                      ) * car.price_per_day}
-                    </p>
-                  </div>
-                </div>
-              </div>
-            )}
-          </div>
-          <div className="flex flex-col sm:flex-row justify-end gap-2">
-            <Button
-              variant="outline"
-              onClick={onClose}
-              className="w-full sm:w-auto"
-            >
-              Cancel
-            </Button>
-            <Button
-              onClick={handleBooking}
-              disabled={
-                !startDate ||
-                !endDate ||
-                isLoading ||
-                isOwner ||
-                !pickupLocation
-              }
-              className="w-full sm:w-auto"
-            >
-              {isLoading ? "Booking..." : "Confirm"}
-            </Button>
-          </div>
-        </DialogContent>
       </Dialog>
-
-      <BookingLocationPicker
-        isOpen={isLocationPickerOpen}
-        onClose={() => setIsLocationPickerOpen(false)}
-        onLocationSelected={handleLocationSelected}
-      />
+        <BookingLocationPicker
+          isOpen={isLocationPickerOpen}
+          onClose={() => setIsLocationPickerOpen(false)}
+          onLocationSelected={handleLocationSelected}
+        />
     </>
->>>>>>> ca02347e
   );
 };