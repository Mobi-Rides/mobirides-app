--- conflicted
+++ resolved
@@ -196,14 +196,10 @@
     switch (stepName) {
       case "identity_verification":
         return true; // Can always proceed after identity verification
-<<<<<<< HEAD
-      case "vehicle_inspection_exterior":
-        const exteriorPhotos = vehiclePhotos.filter(p => p.type.startsWith('exterior_'));
-=======
       case "vehicle_inspection_exterior": {
         const exteriorPhotos = vehiclePhotos.filter(p => p.type && p.type.startsWith('exterior_'));
->>>>>>> 19bcaac2
         return exteriorPhotos.length >= 4; // Front, back, left, right
+      }
       case "vehicle_inspection_interior":
         const interiorPhotos = vehiclePhotos.filter(p => 
           p.type && (p.type.startsWith('interior_') || ['fuel_gauge', 'odometer'].includes(p.type))
