import { useParams } from "react-router-dom";
import { useQuery } from "@tanstack/react-query";
import { supabase } from "@/integrations/supabase/client";
import { Skeleton } from "@/components/ui/skeleton";
import { Navigation } from "@/components/Navigation";
import { CarActions } from "@/components/car-details/CarActions";
import { CarHeader } from "@/components/car-details/CarHeader";
import { CarSpecs } from "@/components/car-details/CarSpecs";
import { CarOwner } from "@/components/car-details/CarOwner";
import { CarDescription } from "@/components/car-details/CarDescription";
import { CarImageCarousel } from "@/components/car-details/CarImageCarousel";
import { CarReviews } from "@/components/car-details/CarReviews";
import { CarLocation } from "@/components/car-details/CarLocation";
import { BarLoader } from "react-spinners";
import { useUser } from "@supabase/auth-helpers-react";
import type { Car } from "@/types/car";
import { useTheme } from "@/contexts/ThemeContext";
import { AlertTriangle } from "lucide-react";

const CarDetails = () => {
  const { carId } = useParams();
  const { theme } = useTheme();
  const user = useUser();

  const { data: car, isLoading, error } = useQuery({
    queryKey: ["car", carId],
    queryFn: async () => {
      console.log("Fetching car details for ID:", carId);
      
<<<<<<< HEAD
      
=======
      // Update coordinates for this specific car
      if (carId === "af67919d-012e-418a-a183-0d390caeef1f") {
        const { error: updateError } = await supabase
          .from("cars")
          .update({
            latitude: -24.6527,
            longitude: 25.9088
          })
          .eq("id", carId);

        if (updateError) {
          console.error("Error updating car coordinates:", updateError);
        }
      }
>>>>>>> 19bcaac2

      const { data, error } = await supabase
        .from("cars")
        .select(`
          *,
          profiles:owner_id (
            full_name,
            avatar_url
          )
        `)
        .eq("id", carId)
        .maybeSingle();

      if (error) {
        console.error("Error fetching car:", error);
        throw error;
      }

      console.log("Car details fetched:", data);
      
      // Debug ownership
      if (user) {
        console.log("Current user ID:", user.id);
        console.log("Car owner ID:", data.owner_id);
        console.log("Is owner check:", user.id === data.owner_id);
      }
      
      return data as Car & { profiles: { full_name: string; avatar_url: string | null } };
    },
  });

  if (isLoading) {
    return (
      <div className="min-h-screen bg-background dark:bg-gray-900">
        <div className="container mx-auto">
          <div className="flex flex-col items-center justify-center min-h-[200px] w-full p-4">
            <p className="text-sm text-muted-foreground dark:text-gray-400 mb-3">
              Loading vehicle details...
            </p>
            <BarLoader color="#7c3aed" width={100} />
          </div>
          
          {/* Keep some skeleton UI to show page structure */}
          <div className="space-y-4 p-4 mt-4">
            <Skeleton className="h-64 w-full bg-gray-200 dark:bg-gray-700" />
            <Skeleton className="h-8 w-3/4 bg-gray-200 dark:bg-gray-700" />
            <Skeleton className="h-4 w-1/2 bg-gray-200 dark:bg-gray-700" />
            <div className="grid grid-cols-3 gap-4">
              <Skeleton className="h-20 bg-gray-200 dark:bg-gray-700" />
              <Skeleton className="h-20 bg-gray-200 dark:bg-gray-700" />
              <Skeleton className="h-20 bg-gray-200 dark:bg-gray-700" />
            </div>
          </div>
        </div>
        <Navigation />
      </div>
    );
  }

  if (error || !car) {
    return (
      <div className="min-h-screen bg-background dark:bg-gray-900">
        <div className="container mx-auto">
          <div className="p-4 text-center space-y-4">
            <AlertTriangle className="h-12 w-12 text-red-500 mx-auto" />
            <h2 className="text-xl font-semibold text-red-500">Error loading vehicle details</h2>
            <p className="text-muted-foreground dark:text-gray-400">Please try again later</p>
          </div>
        </div>
        <Navigation />
      </div>
    );
  }

  // Pass the raw avatar_url to CarOwner component
  const avatarUrl = car.profiles?.avatar_url || null;

  return (
    <div className="min-h-screen bg-background dark:bg-gray-900 pb-20">
      <div className="container mx-auto">
        <div className="space-y-4 p-4">
          <CarImageCarousel carId={car.id} mainImageUrl={car.image_url} />
          
          <div className="grid grid-cols-1 gap-4">
            <CarHeader
              brand={car.brand}
              model={car.model}
              year={car.year}
              location={car.location}
              pricePerDay={car.price_per_day}
            />
            
            <CarSpecs
              pricePerDay={car.price_per_day}
              transmission={car.transmission}
              seats={car.seats}
              features={car.features}
            />
            
            {car.description && <CarDescription description={car.description} />}
            
            <CarLocation 
              latitude={car.latitude} 
              longitude={car.longitude}
              location={car.location}
              mapStyle={theme === "dark" ? "mapbox://styles/mapbox/dark-v11" : "mapbox://styles/mapbox/light-v11"}
            />
            
            <CarOwner
              ownerName={car.profiles?.full_name || "Car Owner"}
              avatarUrl={avatarUrl}
              ownerId={car.owner_id}
            />
            
            <CarReviews car={car} />
          </div>
          
          <CarActions car={car} />
        </div>
      </div>
      <Navigation />
    </div>
  );
};

export default CarDetails;<|MERGE_RESOLUTION|>--- conflicted
+++ resolved
@@ -27,25 +27,6 @@
     queryFn: async () => {
       console.log("Fetching car details for ID:", carId);
       
-<<<<<<< HEAD
-      
-=======
-      // Update coordinates for this specific car
-      if (carId === "af67919d-012e-418a-a183-0d390caeef1f") {
-        const { error: updateError } = await supabase
-          .from("cars")
-          .update({
-            latitude: -24.6527,
-            longitude: 25.9088
-          })
-          .eq("id", carId);
-
-        if (updateError) {
-          console.error("Error updating car coordinates:", updateError);
-        }
-      }
->>>>>>> 19bcaac2
-
       const { data, error } = await supabase
         .from("cars")
         .select(`
