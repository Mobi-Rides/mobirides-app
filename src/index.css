--- conflicted
+++ resolved
@@ -102,7 +102,6 @@
   }
 }
 
-<<<<<<< HEAD
 @keyframes pulse-red {
   0% {
     box-shadow: 0 0 0 0 rgba(244, 63, 94, 0.5), 0 0 0 0 rgba(236, 72, 153, 0.4);
@@ -159,7 +158,8 @@
 }
 .pulse-messages {
   animation: pulse-messages 1.5s infinite;
-=======
+}
+
 /* Host popup styling */
 .host-popup .mapboxgl-popup-content {
   padding: 0 !important;
@@ -169,5 +169,4 @@
 
 .host-popup .mapboxgl-popup-tip {
   border-top-color: hsl(var(--background)) !important;
->>>>>>> 19bcaac2
 }