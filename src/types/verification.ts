
/**
 * Type definitions for the User Verification System
 * Updated to match actual database schema
 */

// Verification steps enum for progress tracking
export enum VerificationStep {
  PERSONAL_INFO = "personal_info",
  DOCUMENT_UPLOAD = "document_upload",
  SELFIE_VERIFICATION = "selfie_verification",
  PHONE_VERIFICATION = "phone_verification",
  ADDRESS_CONFIRMATION = "address_confirmation",
  REVIEW_SUBMIT = "review_submit",
  PROCESSING_STATUS = "processing_status",
  COMPLETION = "completion",
}

// Verification status for each step and overall process
export enum VerificationStatus {
  NOT_STARTED = "not_started",
  IN_PROGRESS = "in_progress",
  COMPLETED = "completed",
  FAILED = "failed",
  REJECTED = "rejected",
  PENDING_REVIEW = "pending_review",
}

// Document types required for Botswana standards
export enum DocumentType {
  NATIONAL_ID_FRONT = "national_id_front",
  NATIONAL_ID_BACK = "national_id_back",
  DRIVING_LICENSE_FRONT = "driving_license_front",
  DRIVING_LICENSE_BACK = "driving_license_back",
  PROOF_OF_ADDRESS = "proof_of_address",
  VEHICLE_REGISTRATION = "vehicle_registration",
  VEHICLE_OWNERSHIP = "vehicle_ownership",
  PROOF_OF_INCOME = "proof_of_income",
  SELFIE_PHOTO = "selfie_photo",
}

// Personal information structure for Botswana users
export interface PersonalInfo {
  fullName: string;
  dateOfBirth: string;
  nationalIdNumber: string;
  phoneNumber: string;
  email: string;
  address: {
    street: string;
    area: string;
    city: string;
    postalCode?: string;
  };
  emergencyContact: {
    name: string;
    relationship: string;
    phoneNumber: string;
  };
}

// Document upload structure with metadata
export interface DocumentUpload {
  type: DocumentType;
  file: File | null;
  fileName: string;
  fileSize: number;
  uploadedAt: string;
  status: VerificationStatus;
  rejectionReason?: string;
  expiryDate?: string;
  documentNumber?: string;
}

// Phone verification data
export interface PhoneVerification {
  phoneNumber: string;
  countryCode: string;
  verificationCode: string;
  isVerified: boolean;
  attemptCount: number;
  lastAttemptAt: string;
}

// Address confirmation data
export interface AddressConfirmation {
  currentAddress: PersonalInfo["address"];
  confirmationMethod: "document" | "utility_bill" | "bank_statement";
  isConfirmed: boolean;
  confirmationDate?: string;
}

// Database verification data structure (matches actual DB schema)
export interface VerificationData {
  id: string;
  user_id: string;
  current_step: string;
  overall_status: string;
  created_at: string;
  last_updated_at: string;
  completed_at?: string;
  
  // Step completion flags (matches DB)
  personal_info_completed: boolean;
  documents_completed: boolean;
  selfie_completed: boolean;
  phone_verified: boolean;
  address_confirmed: boolean;
  
  // Data storage
  personal_info: any;
  user_role: string;
  
  // Admin fields
  admin_notes?: string;
  rejection_reasons?: string[];
}

// Progress tracking interface
export interface VerificationProgress {
  completed: number;
  total: number;
  percentage: number;
}

// Validation error structure
export interface ValidationError {
  field: string;
  message: string;
  code: string;
}

// Step completion data
export interface StepCompletionData {
  step: VerificationStep;
  isValid: boolean;
  errors: ValidationError[];
<<<<<<< HEAD
  data: Record<string, unknown>; // Step-specific data
}

// Progress tracking
export interface VerificationProgress {
  currentStep: VerificationStep;
  completedSteps: VerificationStep[];
  totalSteps: number;
  progressPercentage: number;
  estimatedTimeRemaining: string;
=======
  data: any;
>>>>>>> 99ee4e68
}

// Local storage keys for development
export const STORAGE_KEYS = {
  VERIFICATION_DATA: "mobirides_verification_data",
  CURRENT_STEP: "mobirides_verification_step",
  UPLOADED_DOCUMENTS: "mobirides_verification_documents",
  PHONE_VERIFICATION: "mobirides_phone_verification",
  PERSONAL_INFO: "mobirides_personal_info",
} as const;

// Document requirements configuration
export interface DocumentRequirement {
  type: DocumentType;
  required: boolean;
  maxSizeMB: number;
  allowedFormats: string[];
  description: string;
  botswanaSpecific?: boolean;
}

export const BOTSWANA_DOCUMENT_REQUIREMENTS: DocumentRequirement[] = [
  {
    type: DocumentType.NATIONAL_ID_FRONT,
    required: true,
    maxSizeMB: 5,
    allowedFormats: ["image/jpeg", "image/png", "application/pdf"],
    description: "Front side of Botswana National ID (Omang)",
    botswanaSpecific: true,
  },
  {
    type: DocumentType.NATIONAL_ID_BACK,
    required: true,
    maxSizeMB: 5,
    allowedFormats: ["image/jpeg", "image/png", "application/pdf"],
    description: "Back side of Botswana National ID (Omang)",
    botswanaSpecific: true,
  },
  {
    type: DocumentType.DRIVING_LICENSE_FRONT,
    required: true,
    maxSizeMB: 5,
    allowedFormats: ["image/jpeg", "image/png", "application/pdf"],
    description: "Front side of valid Botswana Driving License",
  },
  {
    type: DocumentType.DRIVING_LICENSE_BACK,
    required: true,
    maxSizeMB: 5,
    allowedFormats: ["image/jpeg", "image/png", "application/pdf"],
    description: "Back side of valid Botswana Driving License",
  },
  {
    type: DocumentType.PROOF_OF_ADDRESS,
    required: true,
    maxSizeMB: 5,
    allowedFormats: ["image/jpeg", "image/png", "application/pdf"],
    description: "Utility bill or bank statement (max 3 months old)",
  },
  {
    type: DocumentType.PROOF_OF_INCOME,
    required: true,
    maxSizeMB: 5,
    allowedFormats: ["image/jpeg", "image/png", "application/pdf"],
    description: "Proof of Income (required for verification)",
  },
];<|MERGE_RESOLUTION|>--- conflicted
+++ resolved
@@ -135,7 +135,6 @@
   step: VerificationStep;
   isValid: boolean;
   errors: ValidationError[];
-<<<<<<< HEAD
   data: Record<string, unknown>; // Step-specific data
 }
 
@@ -146,9 +145,7 @@
   totalSteps: number;
   progressPercentage: number;
   estimatedTimeRemaining: string;
-=======
   data: any;
->>>>>>> 99ee4e68
 }
 
 // Local storage keys for development
