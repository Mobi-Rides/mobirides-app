import {
  BrowserRouter as Router,
  Routes,
  Route,
  useLocation,
} from "react-router-dom";
import { useState, useEffect, Suspense, lazy } from "react";
import { ProtectedRoute } from "@/components/ProtectedRoute";
import { BarLoader } from "react-spinners";
import { ThemeProvider } from "@/contexts/ThemeContext";
import { AuthProvider } from "@/hooks/useAuth";
import "./App.css";
import { Toaster as ShadcnToaster } from "@/components/ui/toaster";
import { Toaster as SonnerToaster } from "sonner";

// Lazy load pages
const Index = lazy(() => import("@/pages/Index"));
const Profile = lazy(() => import("@/pages/Profile"));
const Map = lazy(() => import("@/pages/Map"));
const More = lazy(() => import("@/pages/More"));
const CarDetails = lazy(() => import("@/pages/CarDetails"));
const AddCar = lazy(() => import("@/pages/AddCar"));
const DriverLicense = lazy(() => import("@/pages/DriverLicense"));
const EditCar = lazy(() => import("@/pages/EditCar"));
const Bookings = lazy(() => import("@/pages/Bookings"));
const SavedCars = lazy(() => import("@/pages/SavedCars"));
const NotificationDetails = lazy(() => import("@/pages/NotificationDetails"));
const BookingRequestDetails = lazy(
  () => import("@/pages/BookingRequestDetails")
);
const Dashboard = lazy(() => import("@/pages/Dashboard"));
const Notifications = lazy(() => import("@/pages/Notifications"));
const RentalReview = lazy(() => import("./pages/RentalReview"));
const RentalDetailsRefactored = lazy(
  () => import("./pages/RentalDetailsRefactored")
);
const Signup = lazy(() => import("./pages/signup"));
const Login = lazy(() => import("./pages/Login"));
const ResetPassword = lazy(() => import("./pages/ResetPassword"));
<<<<<<< HEAD
const Wallet = lazy(() => import("@/pages/Wallet"));
=======
>>>>>>> d8214bfe

const PageTransitionLoader = () => {
  const location = useLocation();
  const [isLoading, setIsLoading] = useState(false);

  useEffect(() => {
    setIsLoading(true);
    const timer = setTimeout(() => {
      setIsLoading(false);
    }, 800);
    return () => clearTimeout(timer);
  }, [location.pathname]);

  if (!isLoading) return null;

  return (
    <div className="fixed top-0 left-0 w-full z-50 bg-background/80">
      <div className="flex flex-col items-center justify-center py-3">
        <BarLoader color="#7c3aed" width={150} />
      </div>
    </div>
  );
};

const AppRoutes = () => {
  return (
    <>
      <PageTransitionLoader />
      <Suspense
        fallback={
          <div className="fixed top-0 left-0 w-full z-50 bg-background/80">
            <div className="flex flex-col items-center justify-center py-3">
              <BarLoader color="#7c3aed" width={150} />
            </div>
          </div>
        }
      >
        <Routes>
          <Route path="/" element={<Index />} />
          <Route path="/login" element={<Login />} />
          <Route path="/signup" element={<Signup />} />
          <Route
            path="/profile"
            element={
              <ProtectedRoute>
                <Profile />
              </ProtectedRoute>
            }
          />
          <Route
            path="/dashboard"
            element={
              <ProtectedRoute>
                <Dashboard />
              </ProtectedRoute>
            }
          />
          <Route
<<<<<<< HEAD
            path="/wallet"
            element={
              <ProtectedRoute>
                <Wallet />
              </ProtectedRoute>
            }
          />
          <Route
=======
>>>>>>> d8214bfe
            path="/map"
            element={
              <ProtectedRoute>
                <Map />
              </ProtectedRoute>
            }
          />
          <Route
            path="/more"
            element={
              <ProtectedRoute>
                <More />
              </ProtectedRoute>
            }
          />
          <Route
            path="/cars/:id"
            element={
              <ProtectedRoute>
                <CarDetails />
              </ProtectedRoute>
            }
          />
          <Route
            path="/add-car"
            element={
              <ProtectedRoute>
                <AddCar />
              </ProtectedRoute>
            }
          />
          <Route
            path="/driver-license"
            element={
              <ProtectedRoute>
                <DriverLicense />
              </ProtectedRoute>
            }
          />
          <Route
            path="/edit-car/:id"
            element={
              <ProtectedRoute>
                <EditCar />
              </ProtectedRoute>
            }
          />
          <Route
            path="/bookings"
            element={
              <ProtectedRoute>
                <Bookings />
              </ProtectedRoute>
            }
          />
          <Route
            path="/notifications"
            element={
              <ProtectedRoute>
                <Notifications />
              </ProtectedRoute>
            }
          />
          <Route
            path="/saved-cars"
            element={
              <ProtectedRoute>
                <SavedCars />
              </ProtectedRoute>
            }
          />
          <Route
            path="/notifications/:id"
            element={
              <ProtectedRoute>
                <NotificationDetails />
              </ProtectedRoute>
            }
          />
          <Route
            path="/booking-requests/:id"
            element={
              <ProtectedRoute>
                <BookingRequestDetails />
              </ProtectedRoute>
            }
          />
          <Route path="/rental-review/:bookingId" element={<RentalReview />} />
          <Route
            path="/rental-details/:id"
            element={
              <ProtectedRoute>
                <RentalDetailsRefactored />
              </ProtectedRoute>
            }
          />
          <Route path="/reset-password" element={<ResetPassword />} />
        </Routes>
      </Suspense>
    </>
  );
};

function App() {
  return (
    <ThemeProvider>
      <AuthProvider>
        <Router>
          <AppRoutes />
          <ShadcnToaster />
          <SonnerToaster position="top-center" />
        </Router>
      </AuthProvider>
    </ThemeProvider>
  );
}

export default App;<|MERGE_RESOLUTION|>--- conflicted
+++ resolved
@@ -37,10 +37,7 @@
 const Signup = lazy(() => import("./pages/signup"));
 const Login = lazy(() => import("./pages/Login"));
 const ResetPassword = lazy(() => import("./pages/ResetPassword"));
-<<<<<<< HEAD
 const Wallet = lazy(() => import("@/pages/Wallet"));
-=======
->>>>>>> d8214bfe
 
 const PageTransitionLoader = () => {
   const location = useLocation();
@@ -99,7 +96,6 @@
             }
           />
           <Route
-<<<<<<< HEAD
             path="/wallet"
             element={
               <ProtectedRoute>
@@ -108,8 +104,6 @@
             }
           />
           <Route
-=======
->>>>>>> d8214bfe
             path="/map"
             element={
               <ProtectedRoute>
