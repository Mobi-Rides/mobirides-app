--- conflicted
+++ resolved
@@ -99,11 +99,8 @@
 const AdminMessages = lazy(() => import("@/pages/admin/AdminMessages"));
 const AdminManagement = lazy(() => import("@/pages/admin/AdminManagement"));
 const AdminAudit = lazy(() => import("@/pages/admin/AdminAudit"));
-<<<<<<< HEAD
 const SuperAdminAnalytics = lazy(() => import("@/pages/SuperAdminAnalytics"));
-=======
 const AdminPromoCodes = lazy(() => import("@/pages/admin/AdminPromoCodes"));
->>>>>>> 1053b037
 
 // Role-specific booking pages
 const HostBookings = lazy(() => import("@/pages/HostBookings"));
@@ -437,15 +434,14 @@
                             <AdminAudit />
                           </Suspense>
                         } />
-<<<<<<< HEAD
                         <Route path="/admin/analytics" element={
                           <Suspense fallback={<LoadingView />}>
                             <SuperAdminAnalytics />
-=======
+                          </Suspense>
+                        } />
                         <Route path="/admin/promo-codes" element={
                           <Suspense fallback={<LoadingView />}>
                             <AdminPromoCodes />
->>>>>>> 1053b037
                           </Suspense>
                         } />
 
