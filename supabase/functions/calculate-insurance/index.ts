--- conflicted
+++ resolved
@@ -3,29 +3,7 @@
   "Access-Control-Allow-Headers": "authorization, x-client-info, apikey, content-type",
 };
 
-<<<<<<< HEAD
-/**
- * Calculate insurance premium using rental-amount-based formula
- * Formula: Premium = Daily Rental Rate × Premium Percentage × Number of Days
- * 
- * Expected input:
- * {
- *   dailyRentalAmount: number,  // e.g., 500 (BWP per day)
- *   premiumPercentage: number,  // e.g., 0.25 (25%), 0.50 (50%), 1.00 (100%)
- *   numberOfDays: number        // e.g., 7
- * }
- * 
- * Returns:
- * {
- *   premiumPerDay: number,  // dailyRentalAmount × premiumPercentage
- *   totalPremium: number,    // premiumPerDay × numberOfDays
- *   numberOfDays: number
- * }
- */
-serve(async (req) => {
-=======
 Deno.serve(async (req) => {
->>>>>>> 9bd3bada
   if (req.method === "OPTIONS") {
     return new Response(null, { status: 204, headers: corsHeaders });
   }
